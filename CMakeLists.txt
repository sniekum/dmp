--- conflicted
+++ resolved
@@ -1,46 +1,3 @@
-<<<<<<< HEAD
-cmake_minimum_required(VERSION 2.4.6)
-include($ENV{ROS_ROOT}/core/rosbuild/rosbuild.cmake)
-set(ROSPACK_MAKEDIST true)
-
-# Set the build type.  Options are:
-#  Coverage       : w/ debug symbols, w/o optimization, w/ code-coverage
-#  Debug          : w/ debug symbols, w/o optimization
-#  Release        : w/o debug symbols, w/ optimization
-#  RelWithDebInfo : w/ debug symbols, w/ optimization
-#  MinSizeRel     : w/o debug symbols, w/ optimization, stripped binaries
-#set(ROS_BUILD_TYPE RelWithDebInfo)
-
-rosbuild_init()
-
-#set the default path for built executables to the "bin" directory
-set(EXECUTABLE_OUTPUT_PATH ${PROJECT_SOURCE_DIR}/bin)
-#set the default path for built libraries to the "lib" directory
-set(LIBRARY_OUTPUT_PATH ${PROJECT_SOURCE_DIR}/lib)
-
-#uncomment if you have defined messages
-rosbuild_genmsg()
-#uncomment if you have defined services
-rosbuild_gensrv()
-
-#common commands for building c++ executables and libraries
-#rosbuild_add_library(${PROJECT_NAME} src/example.cpp)
-#target_link_libraries(${PROJECT_NAME} another_library)
-#rosbuild_add_boost_directories()
-#rosbuild_link_boost(${PROJECT_NAME} thread)
-#rosbuild_add_executable(example examples/example.cpp)
-#target_link_libraries(example ${PROJECT_NAME})
-
-find_package(Eigen REQUIRED)
-include_directories(${EIGEN_INCLUDE_DIRS})
-add_definitions(${EIGEN_DEFINITIONS})
-
-rosbuild_add_library(dmp src/dmp.cpp src/fourier_approx.cpp src/radial_approx.cpp src/linear_approx.cpp)
-rosbuild_add_executable(dmp_server nodes/dmp_server.cpp)
-target_link_libraries(dmp_server dmp)
-
-rosbuild_make_distribution(0.5.0)
-=======
 cmake_minimum_required(VERSION 2.8.3)
 project(dmp)
 
@@ -84,5 +41,4 @@
 
 add_library(dmp src/dmp.cpp src/fourier_approx.cpp src/radial_approx.cpp)
 add_executable(dmp_server nodes/dmp_server.cpp)
-target_link_libraries(dmp_server dmp ${catkin_LIBRARIES})
->>>>>>> 5f3ad51b
+target_link_libraries(dmp_server dmp ${catkin_LIBRARIES})